'use client'

import Image from 'next/image'
import Link from 'next/link'
import { useState } from 'react'
import { usePathname } from 'next/navigation'
import { PhoneCall, Menu, X } from 'lucide-react'
import LanguageSwitcher from '@/components/LanguageSwitcher'
<<<<<<< HEAD
import { AnimatePresence, motion, useAnimation } from 'framer-motion'
=======
import { AnimatePresence, motion } from 'framer-motion'
>>>>>>> 5769ebea

const PHONE = process.env.NEXT_PUBLIC_BUSINESS_PHONE || '+918547229991'

export default function Header() {
	const [mobileMenuOpen, setMobileMenuOpen] = useState(false)
	const pathname = usePathname()

	// Controls for a single-spin animation on the logo
	const logoControls = useAnimation()
	const triggerLogoSpin = async () => {
		await logoControls.start({
			rotate: 360,
			transition: { duration: 0.5, ease: [0.42, 0, 0.58, 1] },
		})
		// Reset rotation instantly after completing the spin
		logoControls.set({ rotate: 0 })
	}

	const navigation = [
		{ name: 'Home', href: '/' },
		{ name: 'Services', href: '/services' },
		{ name: 'Portfolio', href: '/portfolio' },
		{ name: 'Testimonials', href: '/testimonials' },
		{ name: 'About', href: '/about' },
		{ name: 'Contact', href: '/contact' },
	]

	const withLocale = (href: string) => (pathname?.startsWith('/ml') && href !== '/' ? `/ml${href}` : pathname?.startsWith('/ml') && href === '/' ? '/ml' : href)

	return (
		<header className="sticky top-0 z-50 border-b bg-neutral-50/95 backdrop-blur-sm shadow-sm">
			<div className="mx-auto flex max-w-6xl items-center justify-between px-4 py-3">
				{/* Logo */}
				<Link href={withLocale('/')} className="flex items-center space-x-2">
					<motion.div
						animate={logoControls}
						onMouseEnter={triggerLogoSpin}
						onClick={triggerLogoSpin}
						onTouchStart={triggerLogoSpin}
						className="rounded-lg"
						style={{ display: 'inline-block' }}
					>
						<Image
							src="/logo.png"
							alt="Cool Wind logo"
							width={40}
							height={40}
							unoptimized
							className="rounded-lg"
							priority
						/>
					</motion.div>
					<span className="font-bold text-xl text-neutral-800">Cool Wind</span>
				</Link>

				{/* Desktop Navigation */}
				<nav className="hidden gap-8 md:flex" role="navigation" aria-label="Main navigation">
					{navigation.map((item) => (
						<Link
							key={item.name}
							href={withLocale(item.href)}
							aria-current={pathname === item.href ? 'page' : undefined}
							className={`text-neutral-600 hover:text-primary-600 font-medium transition-colors duration-200 relative group ${pathname === item.href ? 'text-primary-700' : ''}`}
						>
							{item.name}
							<span className="absolute -bottom-1 left-0 w-0 h-0.5 bg-primary-600 transition-all duration-200 group-hover:w-full"></span>
						</Link>
					))}
				</nav>

				{/* Right side controls */}
				<div className="flex items-center gap-3">
					{/* Phone number - always visible */}
					<a
						href={`tel:${PHONE}`}
						className="inline-flex items-center gap-2 rounded-lg bg-primary-600 px-3 py-2 text-white text-sm font-medium hover:bg-primary-700 transition-colors duration-200 focus:outline-none focus:ring-2 focus:ring-primary-500 focus:ring-offset-2"
						aria-label={`Call us at ${PHONE}`}
					>
						<PhoneCall size={16} />
						<span className="hidden sm:inline">{PHONE}</span>
						<span className="sm:hidden">Call</span>
					</a>

					{/* Language switcher */}
					<LanguageSwitcher />

					{/* Mobile menu button */}
					<button
						type="button"
						className="inline-flex items-center justify-center rounded-lg p-2 text-neutral-600 hover:bg-neutral-100 hover:text-neutral-800 focus:outline-none focus:ring-2 focus:ring-primary-500 focus:ring-offset-2 md:hidden"
						onClick={() => setMobileMenuOpen(!mobileMenuOpen)}
						aria-expanded={mobileMenuOpen}
						aria-label="Toggle mobile menu"
					>
						{mobileMenuOpen ? <X size={24} /> : <Menu size={24} />}
					</button>
				</div>
			</div>

			{/* Mobile menu */}
			<AnimatePresence>
				{mobileMenuOpen && (
					<motion.div
						initial={{ opacity: 0, y: -8 }}
						animate={{ opacity: 1, y: 0 }}
						exit={{ opacity: 0, y: -8 }}
						transition={{ duration: 0.2, ease: [0.16, 1, 0.3, 1] }}
<<<<<<< HEAD
						className="md:hidden border-t bg-neutral-50"
=======
						className="md:hidden border-t bg-white"
>>>>>>> 5769ebea
					>
						<div className="px-4 py-3 space-y-1">
							{navigation.map((item) => (
								<Link
									key={item.name}
<<<<<<< HEAD
									href={withLocale(item.href)}
=======
									href={item.href}
>>>>>>> 5769ebea
									className="block px-3 py-2 rounded-lg text-neutral-600 hover:text-primary-600 hover:bg-neutral-50 font-medium transition-colors duration-200"
									onClick={() => setMobileMenuOpen(false)}
								>
									{item.name}
								</Link>
							))}
						</div>
					</motion.div>
				)}
			</AnimatePresence>
		</header>
	)
}<|MERGE_RESOLUTION|>--- conflicted
+++ resolved
@@ -6,11 +6,7 @@
 import { usePathname } from 'next/navigation'
 import { PhoneCall, Menu, X } from 'lucide-react'
 import LanguageSwitcher from '@/components/LanguageSwitcher'
-<<<<<<< HEAD
-import { AnimatePresence, motion, useAnimation } from 'framer-motion'
-=======
 import { AnimatePresence, motion } from 'framer-motion'
->>>>>>> 5769ebea
 
 const PHONE = process.env.NEXT_PUBLIC_BUSINESS_PHONE || '+918547229991'
 
@@ -118,21 +114,13 @@
 						animate={{ opacity: 1, y: 0 }}
 						exit={{ opacity: 0, y: -8 }}
 						transition={{ duration: 0.2, ease: [0.16, 1, 0.3, 1] }}
-<<<<<<< HEAD
-						className="md:hidden border-t bg-neutral-50"
-=======
 						className="md:hidden border-t bg-white"
->>>>>>> 5769ebea
 					>
 						<div className="px-4 py-3 space-y-1">
 							{navigation.map((item) => (
 								<Link
 									key={item.name}
-<<<<<<< HEAD
-									href={withLocale(item.href)}
-=======
 									href={item.href}
->>>>>>> 5769ebea
 									className="block px-3 py-2 rounded-lg text-neutral-600 hover:text-primary-600 hover:bg-neutral-50 font-medium transition-colors duration-200"
 									onClick={() => setMobileMenuOpen(false)}
 								>
