'use client';

import { 
  TicketIcon, 
  ExclamationTriangleIcon, 
  CheckCircleIcon,
  ClockIcon,
<<<<<<< HEAD
  ArrowTrendingUpIcon,
=======
  ArrowTrendingUpIcon as TrendingUpIcon,
>>>>>>> 61b40bb9
  UsersIcon
} from '@heroicons/react/24/outline';

interface DashboardStatsProps {
  stats: any;
}

export default function DashboardStats({ stats }: DashboardStatsProps) {
  if (!stats) {
    return (
      <div className="grid grid-cols-1 md:grid-cols-2 lg:grid-cols-4 gap-6">
        {Array.from({ length: 4 }).map((_, i) => (
          <div key={i} className="bg-white rounded-lg shadow-sm border border-gray-200 p-6">
            <div className="animate-pulse">
              <div className="h-4 bg-gray-200 rounded w-3/4 mb-2"></div>
              <div className="h-8 bg-gray-200 rounded w-1/2"></div>
            </div>
          </div>
        ))}
      </div>
    );
  }

  const statCards = [
    {
      title: 'Total Tickets',
      value: stats.total || 0,
      icon: TicketIcon,
      color: 'blue',
      change: '+12%',
      changeType: 'increase' as const
    },
    {
      title: 'Pending Tickets',
      value: (stats.byStatus?.new || 0) + (stats.byStatus?.acknowledged || 0),
      icon: ClockIcon,
      color: 'yellow',
      change: '-5%',
      changeType: 'decrease' as const
    },
    {
      title: 'Completed',
      value: stats.byStatus?.completed || 0,
      icon: CheckCircleIcon,
      color: 'green',
      change: '+18%',
      changeType: 'increase' as const
    },
    {
      title: 'Critical Issues',
      value: stats.byPriority?.critical || 0,
      icon: ExclamationTriangleIcon,
      color: 'red',
      change: '-8%',
      changeType: 'decrease' as const
    }
  ];

  const completionRate = stats.completionRate || 0;
  const priorityData = stats.byPriority || {};
  const serviceTypeData = stats.byServiceType || {};

  return (
    <div className="space-y-8">
      {/* Main Stats Cards */}
      <div className="grid grid-cols-1 md:grid-cols-2 lg:grid-cols-4 gap-6">
        {statCards.map((stat, index) => (
          <StatCard key={index} {...stat} />
        ))}
      </div>

      {/* Detailed Stats */}
      <div className="grid grid-cols-1 lg:grid-cols-3 gap-6">
        {/* Completion Rate */}
        <div className="bg-white rounded-lg shadow-sm border border-gray-200 p-6">
          <div className="flex items-center justify-between mb-4">
            <h3 className="text-lg font-semibold text-gray-900">Completion Rate</h3>
            <ArrowTrendingUpIcon className="h-5 w-5 text-gray-400" />
          </div>
          
          <div className="text-3xl font-bold text-gray-900 mb-2">
            {completionRate.toFixed(1)}%
          </div>
          
          <div className="w-full bg-gray-200 rounded-full h-2 mb-4">
            <div 
              className="bg-green-500 h-2 rounded-full transition-all duration-300"
              style={{ width: `${Math.min(completionRate, 100)}%` }}
            ></div>
          </div>
          
          <p className="text-sm text-gray-600">
            {stats.byStatus?.completed || 0} of {stats.total || 0} tickets completed
          </p>
        </div>

        {/* Priority Distribution */}
        <div className="bg-white rounded-lg shadow-sm border border-gray-200 p-6">
          <div className="flex items-center justify-between mb-4">
            <h3 className="text-lg font-semibold text-gray-900">Priority Distribution</h3>
            <ExclamationTriangleIcon className="h-5 w-5 text-gray-400" />
          </div>
          
          <div className="space-y-3">
            {Object.entries(priorityData).map(([priority, count]) => (
              <div key={priority} className="flex items-center justify-between">
                <div className="flex items-center">
                  <div className={`w-3 h-3 rounded-full mr-3 ${getPriorityColor(priority)}`}></div>
                  <span className="text-sm font-medium text-gray-700 capitalize">{priority}</span>
                </div>
                <span className="text-sm text-gray-600">{count as number}</span>
              </div>
            ))}
          </div>
        </div>

        {/* Service Types */}
        <div className="bg-white rounded-lg shadow-sm border border-gray-200 p-6">
          <div className="flex items-center justify-between mb-4">
            <h3 className="text-lg font-semibold text-gray-900">Service Types</h3>
            <UsersIcon className="h-5 w-5 text-gray-400" />
          </div>
          
          <div className="space-y-3">
            {Object.entries(serviceTypeData).slice(0, 4).map(([type, count]) => (
              <div key={type} className="flex items-center justify-between">
                <span className="text-sm font-medium text-gray-700">
                  {formatServiceType(type)}
                </span>
                <span className="text-sm text-gray-600">{count as number}</span>
              </div>
            ))}
          </div>
        </div>
      </div>
    </div>
  );
}

// Individual Stat Card Component
function StatCard({ 
  title, 
  value, 
  icon: Icon, 
  color, 
  change, 
  changeType 
}: {
  title: string;
  value: number;
  icon: any;
  color: string;
  change: string;
  changeType: 'increase' | 'decrease';
}) {
  const colorClasses = {
    blue: 'text-blue-600 bg-blue-100',
    yellow: 'text-yellow-600 bg-yellow-100',
    green: 'text-green-600 bg-green-100',
    red: 'text-red-600 bg-red-100'
  };

  return (
    <div className="bg-white rounded-lg shadow-sm border border-gray-200 p-6">
      <div className="flex items-center justify-between">
        <div className="flex-1">
          <p className="text-sm font-medium text-gray-600 mb-1">{title}</p>
          <p className="text-2xl font-bold text-gray-900">{value.toLocaleString()}</p>
        </div>
        <div className={`p-3 rounded-full ${colorClasses[color as keyof typeof colorClasses]}`}>
          <Icon className="h-6 w-6" />
        </div>
      </div>
      
      <div className="mt-4 flex items-center">
        <span className={`text-sm font-medium ${
          changeType === 'increase' ? 'text-green-600' : 'text-red-600'
        }`}>
          {change}
        </span>
        <span className="text-sm text-gray-600 ml-2">from last month</span>
      </div>
    </div>
  );
}

// Helper Functions
function getPriorityColor(priority: string): string {
  const colors = {
    low: 'bg-gray-400',
    medium: 'bg-blue-400',
    high: 'bg-orange-400',
    critical: 'bg-red-400'
  };
  return colors[priority as keyof typeof colors] || 'bg-gray-400';
}

function formatServiceType(type: string): string {
  return type
    .split('_')
    .map(word => word.charAt(0).toUpperCase() + word.slice(1))
    .join(' ');
}<|MERGE_RESOLUTION|>--- conflicted
+++ resolved
@@ -5,11 +5,7 @@
   ExclamationTriangleIcon, 
   CheckCircleIcon,
   ClockIcon,
-<<<<<<< HEAD
-  ArrowTrendingUpIcon,
-=======
   ArrowTrendingUpIcon as TrendingUpIcon,
->>>>>>> 61b40bb9
   UsersIcon
 } from '@heroicons/react/24/outline';
 
@@ -87,7 +83,7 @@
         <div className="bg-white rounded-lg shadow-sm border border-gray-200 p-6">
           <div className="flex items-center justify-between mb-4">
             <h3 className="text-lg font-semibold text-gray-900">Completion Rate</h3>
-            <ArrowTrendingUpIcon className="h-5 w-5 text-gray-400" />
+            <TrendingUpIcon className="h-5 w-5 text-gray-400" />
           </div>
           
           <div className="text-3xl font-bold text-gray-900 mb-2">
