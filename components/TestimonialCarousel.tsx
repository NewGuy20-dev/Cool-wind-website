--- conflicted
+++ resolved
@@ -292,66 +292,15 @@
           animate={{ opacity: 1, y: 0, scale: 1 }}
           exit={{ opacity: 0, y: -12, scale: 0.98 }}
           transition={{ duration: 0.3 }}
-<<<<<<< HEAD
-          className="relative bg-neutral-50 rounded-xl shadow-lg overflow-hidden min-h-[300px] sm:min-h-[250px]"
-        >
-          {/* Background gradient */}
-          <div className="absolute inset-0 bg-gradient-to-br from-primary-50 to-primary-200" />
-=======
           className="relative bg-white rounded-xl shadow-lg overflow-hidden min-h-[300px] sm:min-h-[250px]"
         >
           {/* Background gradient */}
           <div className="absolute inset-0 bg-gradient-to-br from-blue-50 to-indigo-50" />
->>>>>>> 5769ebea
           
           {/* Content */}
           <div className="relative z-10 p-6 sm:p-8 lg:p-12">
             {/* Quote icon */}
             <div className="flex justify-center mb-6">
-<<<<<<< HEAD
-              <Quote className="w-12 h-12 text-primary-500 opacity-20" />
-            </div>
-
-          {/* Testimonial content with smooth transition */}
-          <div 
-            className="transition-all duration-300 ease-in-out"
-            style={{
-              opacity: isTransitioning ? 0.7 : 1,
-              transform: isTransitioning ? 'translateY(10px)' : 'translateY(0)'
-            }}
-          >
-            {/* Rating */}
-            {showRating && typeof currentTestimonial.rating === 'number' && (
-              <div className="flex justify-center">
-                {renderStars(currentTestimonial.rating)}
-              </div>
-            )}
-
-            {/* Testimonial text */}
-            <blockquote className="text-center mb-8">
-              <p className="text-lg sm:text-xl lg:text-2xl text-neutral-800 leading-relaxed font-medium">
-                "{currentTestimonial.text}"
-              </p>
-            </blockquote>
-
-            {/* Author information */}
-            <div className="flex flex-col items-center text-center">
-              {currentTestimonial.photo && (
-                <img
-                  src={currentTestimonial.photo}
-                  alt={`${currentTestimonial.name}'s photo`}
-                  className="w-16 h-16 rounded-full object-cover mb-4 border-4 border-white shadow-md"
-                />
-              )}
-              <cite className="not-italic">
-                <p className="font-semibold text-lg text-neutral-900">
-                  {currentTestimonial.name}
-                </p>
-                {currentTestimonial.role && (
-                  <p className="text-sm text-neutral-600 mt-1">
-                    {currentTestimonial.role}
-                  </p>
-=======
               <Quote className="w-12 h-12 text-blue-500 opacity-20" />
             </div>
 
@@ -379,7 +328,6 @@
                     alt={`${currentTestimonial.name}'s photo`}
                     className="w-16 h-16 rounded-full object-cover mb-4 border-4 border-white shadow-md"
                   />
->>>>>>> 5769ebea
                 )}
                 <cite className="not-italic">
                   <p className="font-semibold text-lg text-gray-900">
@@ -394,10 +342,6 @@
               </div>
             </div>
           </div>
-<<<<<<< HEAD
-          </div>
-=======
->>>>>>> 5769ebea
         </motion.div>
       </AnimatePresence>
 
@@ -411,11 +355,7 @@
         disabled={isTransitioning}
         whileHover={{ scale: 1.08 }}
         whileTap={{ scale: 0.95 }}
-<<<<<<< HEAD
-        className="absolute left-2 sm:left-4 top-1/2 -translate-y-1/2 z-20 w-12 h-12 bg-neutral-50 rounded-full shadow-lg border border-neutral-200 flex items-center justify-center text-neutral-600 hover:text-primary-600 hover:border-primary-300 hover:shadow-xl transition-all duration-200 disabled:opacity-50 disabled:cursor-not-allowed focus:outline-none focus:ring-2 focus:ring-primary-500 focus:ring-offset-2 cursor-pointer"
-=======
         className="absolute left-2 sm:left-4 top-1/2 -translate-y-1/2 z-20 w-12 h-12 bg-white rounded-full shadow-lg border border-gray-200 flex items-center justify-center text-gray-600 hover:text-blue-600 hover:border-blue-300 hover:shadow-xl transition-all duration-200 disabled:opacity-50 disabled:cursor-not-allowed focus:outline-none focus:ring-2 focus:ring-blue-500 focus:ring-offset-2 cursor-pointer"
->>>>>>> 5769ebea
         aria-label="Previous testimonial"
         type="button"
       >
@@ -431,11 +371,7 @@
         disabled={isTransitioning}
         whileHover={{ scale: 1.08 }}
         whileTap={{ scale: 0.95 }}
-<<<<<<< HEAD
-        className="absolute right-2 sm:right-4 top-1/2 -translate-y-1/2 z-20 w-12 h-12 bg-neutral-50 rounded-full shadow-lg border border-neutral-200 flex items-center justify-center text-neutral-600 hover:text-primary-600 hover:border-primary-300 hover:shadow-xl transition-all duration-200 disabled:opacity-50 disabled:cursor-not-allowed focus:outline-none focus:ring-2 focus:ring-primary-500 focus:ring-offset-2 cursor-pointer"
-=======
         className="absolute right-2 sm:right-4 top-1/2 -translate-y-1/2 z-20 w-12 h-12 bg-white rounded-full shadow-lg border border-gray-200 flex items-center justify-center text-gray-600 hover:text-blue-600 hover:border-blue-300 hover:shadow-xl transition-all duration-200 disabled:opacity-50 disabled:cursor-not-allowed focus:outline-none focus:ring-2 focus:ring-blue-500 focus:ring-offset-2 cursor-pointer"
->>>>>>> 5769ebea
         aria-label="Next testimonial"
         type="button"
       >
