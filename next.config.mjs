--- conflicted
+++ resolved
@@ -1,157 +1,5 @@
 /** @type {import('next').NextConfig} */
 const nextConfig = {
-<<<<<<< HEAD
-	// Performance optimizations
-	experimental: {
-		optimizePackageImports: ['lucide-react', 'framer-motion'],
-	},
-	
-	// Image optimization
-	images: {
-		formats: ['image/webp', 'image/avif'],
-		deviceSizes: [640, 750, 828, 1080, 1200, 1920, 2048, 3840],
-		imageSizes: [16, 32, 48, 64, 96, 128, 256, 384],
-		minimumCacheTTL: 60 * 60 * 24 * 365, // 1 year
-		dangerouslyAllowSVG: true,
-		contentSecurityPolicy: "default-src 'self'; script-src 'none'; sandbox;",
-	},
-	
-	// Compression
-	compress: true,
-	
-	// Cache optimizations
-	onDemandEntries: {
-		maxInactiveAge: 25 * 1000,
-		pagesBufferLength: 2,
-	},
-	
-	// PWA and SEO optimizations
-	generateEtags: true,
-	poweredByHeader: false,
-	
-	// Redirect optimizations for SEO
-	async redirects() {
-		return [
-			{
-				source: '/ac-repair',
-				destination: '/services/ac-repair-thiruvalla',
-				permanent: true,
-			},
-			{
-				source: '/refrigerator-repair',
-				destination: '/services/refrigerator-service-kerala',
-				permanent: true,
-			},
-			{
-				source: '/appliance-repair',
-				destination: '/services/appliance-repair-pathanamthitta',
-				permanent: true,
-			}
-		]
-	},
-
-	headers: async () => {
-		const isDev = process.env.NODE_ENV !== 'production'
-
-		const scriptSrc = [
-			"'self'",
-			"'unsafe-inline'",
-			'https://www.googletagmanager.com',
-			'https://www.google-analytics.com',
-			'https://translate.google.com',
-			'https://translate.googleapis.com',
-			'https://translate-pa.googleapis.com',
-			isDev ? "'unsafe-eval'" : null, // needed for Next.js React Refresh in dev
-		]
-			.filter(Boolean)
-			.join(' ')
-
-		const connectSrc = [
-			"'self'",
-			'https://www.google-analytics.com',
-			'https://translate.googleapis.com',
-			'https://translate.google.com',
-			'https://translate-pa.googleapis.com',
-			isDev ? 'ws:' : null, // allow HMR websocket in dev
-			isDev ? 'http://localhost:*' : null,
-		]
-			.filter(Boolean)
-			.join(' ')
-
-		const imgSrc = [
-			"'self'",
-			'data:',
-			'https://www.google-analytics.com',
-			'https://translate.googleapis.com',
-			'https://translate.google.com',
-			'https://fonts.gstatic.com',
-			'https://www.gstatic.com',
-			'https://www.google.com',
-		].join(' ')
-
-		const csp = [
-			`default-src 'self'`,
-			`script-src ${scriptSrc}`,
-			"style-src 'self' 'unsafe-inline' https://fonts.googleapis.com https://www.gstatic.com",
-			`img-src ${imgSrc}`,
-			"font-src 'self' https://fonts.gstatic.com",
-			`connect-src ${connectSrc}`,
-			"frame-src 'self' https://translate.google.com",
-		].join('; ') + ';'
-
-		return [
-			{
-				source: '/(.*)',
-				headers: [
-					// Security headers
-					{ key: 'X-Frame-Options', value: 'DENY' },
-					{ key: 'X-Content-Type-Options', value: 'nosniff' },
-					{ key: 'Referrer-Policy', value: 'strict-origin-when-cross-origin' },
-					{ key: 'Permissions-Policy', value: 'camera=(), microphone=(), geolocation=()' },
-					{ key: 'Content-Security-Policy', value: csp },
-					
-					// Performance headers
-					{ key: 'X-DNS-Prefetch-Control', value: 'on' },
-					
-					// SEO headers
-					{ key: 'X-Robots-Tag', value: 'index, follow, max-image-preview:large, max-snippet:-1, max-video-preview:-1' },
-				],
-			},
-			{
-				source: '/sitemap.xml',
-				headers: [
-					{ key: 'Content-Type', value: 'application/xml' },
-					{ key: 'Cache-Control', value: 'public, max-age=3600, stale-while-revalidate=86400' },
-				],
-			},
-			{
-				source: '/robots.txt',
-				headers: [
-					{ key: 'Content-Type', value: 'text/plain' },
-					{ key: 'Cache-Control', value: 'public, max-age=3600, stale-while-revalidate=86400' },
-				],
-			},
-			{
-				source: '/_next/static/(.*)',
-				headers: [
-					{ key: 'Cache-Control', value: 'public, max-age=31536000, immutable' },
-				],
-			},
-			{
-				source: '/images/(.*)',
-				headers: [
-					{ key: 'Cache-Control', value: 'public, max-age=86400, stale-while-revalidate=604800' },
-				],
-			},
-			{
-				source: '/logo.png',
-				headers: [
-					{ key: 'Cache-Control', value: 'public, max-age=31536000' },
-				],
-			}
-		]
-	},
-=======
 	headers: async () => [
 		{
 			source: '/(.*)',
@@ -162,7 +10,6 @@
 			],
 		},
 	],
->>>>>>> 9c2a0ca2
 }
 
 export default nextConfig