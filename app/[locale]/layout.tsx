import type { Metadata } from 'next'
import Header from '@/components/Header'
import Footer from '@/components/Footer'
import FloatingCtas from '@/components/FloatingCtas'
import CookieConsent from '@/components/CookieConsent'
import Providers from '@/components/Providers'
import enMessages from '@/data/translations/en.json'
<<<<<<< HEAD
<<<<<<< HEAD
import PageTransition from '@/components/PageTransition'
=======
import PageTransition from '@/components/PageTransition'
>>>>>>> origin/cursor/analyse-and-plan-framer-motion-animations-4568
=======
import mlMessages from '@/data/translations/ml.json'
import PageTransition from '@/components/PageTransition'
import GoogleTranslate from '@/components/GoogleTranslate'
>>>>>>> 9c2a0ca2

export async function generateMetadata({ params }: { params: Promise<{ locale: string }> }): Promise<Metadata> {
	const { locale } = await params
	const base = process.env.NEXT_PUBLIC_SITE_URL || 'http://localhost:3000'
	
	if (locale === 'ml') {
		return {
			title: 'കൂൾ വിൻഡ് സർവീസ് | എസി റിപ്പയർ തിരുവല്ല, റെഫ്രിജറേറ്റർ സർവീസ് കേരളം',
			description: '2009 മുതൽ തിരുവല്ലയിലെ മികച്ച എസി റിപ്പയർ & റെഫ്രിജറേറ്റർ സർവീസ്. ഒറിജിനൽ സ്പെയർ പാർട്സ്, അതേദിന സർവീസ്. പത്തനംതിട്ട ആപ്ലയൻസ് റിപ്പയർ. കോൾ +91-8547229991.',
			metadataBase: new URL(base),
			alternates: { 
				languages: { 
					en: '/', 
					ml: '/ml' 
				},
				canonical: '/ml'
			},
			openGraph: {
				title: 'കൂൾ വിൻഡ് സർവീസ് - തിരുവല്ലയിലെ മികച്ച എസി റിപ്പയർ & റെഫ്രിജറേറ്റർ സർവീസ്',
				description: '2009 മുതൽ തിരുവല്ലയിലും കേരളത്തിലും മികച്ച എസി റിപ്പയർ & റെഫ്രിജറേറ്റർ സർവീസ്. അതേദിന സർവീസ്, ഒറിജിനൽ പാർട്സ്.',
				url: `${base}/ml`,
				siteName: 'Cool Wind Services',
				locale: 'ml_IN',
				type: 'website'
			},
			twitter: {
				card: 'summary_large_image',
				title: 'കൂൾ വിൻഡ് സർവീസ് - എസി റിപ്പയർ തിരുവല്ല',
				description: '2009 മുതൽ തിരുവല്ലയിലെ മികച്ച എസി & റെഫ്രിജറേറ്റർ സർവീസ്. കോൾ +91-8547229991.'
			},
			keywords: [
				'എസി റിപ്പയർ തിരുവല്ല',
				'റെഫ്രിജറേറ്റർ സർവീസ് കേരളം',
				'ആപ്ലയൻസ് റിപ്പയർ പത്തനംതിട്ട',
				'എസി സർവീസ് തിരുവല്ല',
				'റെഫ്രിജറേറ്റർ റിപ്പയർ കേരളം',
				'കൂൾ വിൻഡ് സർവീസ്'
			]
		}
	}
	
	return {
		title: 'Cool Wind Services | Best AC Repair Thiruvalla & Refrigerator Service Kerala Since 2009',
		description:
			'#1 AC repair Thiruvalla & refrigerator service Kerala since 2009. Genuine spare parts, same-day service, expert appliance repair Pathanamthitta. Call +91-8547229991 now!',
		metadataBase: new URL(base),
		alternates: { 
			languages: { 
				en: '/', 
				ml: '/ml' 
			},
			canonical: '/'
		},
		openGraph: {
			title: 'Cool Wind Services - #1 AC Repair Thiruvalla & Refrigerator Service Kerala',
			description: 'Expert AC repair Thiruvalla & refrigerator service Kerala since 2009. Genuine parts, same-day service, appliance repair Pathanamthitta. Call +91-8547229991.',
			url: base,
			siteName: 'Cool Wind Services',
			locale: 'en_IN',
			type: 'website',
			images: [
				{
					url: '/logo.png',
					width: 800,
					height: 600,
					alt: 'Cool Wind Services - AC & Refrigerator Repair Thiruvalla Kerala'
				}
			]
		},
		twitter: {
			card: 'summary_large_image',
			title: 'Cool Wind Services - AC Repair Thiruvalla & Refrigerator Service Kerala',
			description: 'Expert AC repair & refrigerator service in Thiruvalla Kerala since 2009. Same-day parts delivery. Call +91-8547229991.',
			images: ['/logo.png']
		},
		keywords: [
			'AC repair Thiruvalla',
			'refrigerator service Kerala',
			'appliance repair Pathanamthitta',
			'AC service Thiruvalla',
			'refrigerator repair Kerala',
			'AC spare parts Thiruvalla',
			'refrigerator spare parts Kerala',
			'AC installation Thiruvalla',
			'appliance service Pathanamthitta',
			'Cool Wind Services',
			'AC repair near me',
			'refrigerator repair near me',
			'best AC repair Thiruvalla',
			'AC technician Thiruvalla',
			'refrigerator technician Kerala'
		],
		robots: {
			index: true,
			follow: true,
			googleBot: {
				index: true,
				follow: true,
				'max-video-preview': -1,
				'max-image-preview': 'large',
				'max-snippet': -1,
			},
		}
	}
}

export default async function LocaleLayout({ 
	children,
	params
}: { 
	children: React.ReactNode
	params: Promise<{ locale: string }>
}) {
<<<<<<< HEAD
	const { locale } = await params
	const messages = (locale === 'ml' ? (mlMessages as any) : (enMessages as any))
	
	const enhancedLocalBusinessSchema = {
=======
	const locale = params.locale
	const messages = (locale === 'ml' ? (mlMessages as any) : (enMessages as any))
	const ld = {
>>>>>>> 9c2a0ca2
		"@context": "https://schema.org",
		"@type": "LocalBusiness",
		"@id": "https://coolwindservices.com/#organization",
		name: "Cool Wind Services",
		alternateName: locale === 'ml' ? "കൂൾ വിൻഡ് സർവീസ്" : "Cool Wind AC & Refrigerator Service",
		description: locale === 'ml' 
			? "2009 മുതൽ തിരുവല്ലയിലും കേരളത്തിലും മികച്ച എസി റിപ്പയർ & റെഫ്രിജറേറ്റർ സർവീസ്" 
			: "Leading AC repair Thiruvalla & refrigerator service Kerala since 2009. Expert appliance repair Pathanamthitta with genuine spare parts and same-day service.",
		url: process.env.NEXT_PUBLIC_SITE_URL || 'http://localhost:3000',
		telephone: "+91-8547229991",
		email: "info@coolwindservices.com",
		foundingDate: "2009",
		slogan: locale === 'ml' ? "വിശ്വസനീയമായ സർവീസ്, ഗുണനിലവാരമുള്ള പാർട്സ്" : "Reliable Service, Quality Parts",
		address: {
			"@type": "PostalAddress",
			streetAddress: "Main Road",
			addressLocality: "Thiruvalla",
			addressRegion: "Kerala",
			postalCode: "689101",
			addressCountry: "IN"
		},
		geo: {
			"@type": "GeoCoordinates",
			latitude: 9.3833,
			longitude: 76.5667
		},
		areaServed: [
			{
				"@type": "City",
				name: "Thiruvalla",
				containedInPlace: {
					"@type": "State",
					name: "Kerala"
				}
			},
			{
				"@type": "City", 
				name: "Pathanamthitta",
				containedInPlace: {
					"@type": "State",
					name: "Kerala"
				}
			},
			{
				"@type": "State",
				name: "Kerala"
			}
		],
		openingHoursSpecification: [
			{
				"@type": "OpeningHoursSpecification",
				dayOfWeek: ["Monday", "Tuesday", "Wednesday", "Thursday", "Friday", "Saturday"],
				opens: "10:00",
				closes: "18:00"
			}
		],
		priceRange: "₹₹",
		currenciesAccepted: "INR",
		paymentAccepted: ["Cash", "Credit Card", "UPI", "Bank Transfer"],
		hasOfferCatalog: {
			"@type": "OfferCatalog",
			name: locale === 'ml' ? "എസി & റെഫ്രിജറേറ്റർ പാർട്സും സർവീസും" : "AC & Refrigerator Parts and Services",
			itemListElement: [
				{
					"@type": "Offer",
					itemOffered: {
						"@type": "Product",
						name: locale === 'ml' ? "എസി സ്പെയർ പാർട്സ് തിരുവല്ല" : "AC Spare Parts Thiruvalla",
						category: "Appliance Parts",
						description: locale === 'ml' ? "തിരുവല്ലയിൽ എല്ലാ ബ്രാൻഡുകളുടെയും ഒറിജിനൽ എസി സ്പെയർ പാർട്സ്" : "Genuine AC spare parts for all brands in Thiruvalla Kerala"
					}
				},
				{
					"@type": "Offer", 
					itemOffered: {
						"@type": "Product",
						name: locale === 'ml' ? "റെഫ്രിജറേറ്റർ സ്പെയർ പാർട്സ് കേരളം" : "Refrigerator Spare Parts Kerala", 
						category: "Appliance Parts",
						description: locale === 'ml' ? "കേരളത്തിൽ വാറന്റിയോടെ ഒറിജിനൽ റെഫ്രിജറേറ്റർ സ്പെയർ പാർട്സ്" : "Original refrigerator spare parts with warranty in Kerala"
					}
				},
				{
					"@type": "Offer",
					itemOffered: {
						"@type": "Service",
						name: locale === 'ml' ? "എസി റിപ്പയർ സർവീസ് തിരുവല്ല" : "AC Repair Service Thiruvalla",
						category: "Appliance Repair",
						description: locale === 'ml' ? "തിരുവല്ലയിലും പത്തനംതിട്ടയിലും വിദഗ്ധ എസി റിപ്പയർ & ഇൻസ്റ്റാളേഷൻ സർവീസ്" : "Expert AC repair and installation service in Thiruvalla Pathanamthitta"
					}
				},
				{
					"@type": "Offer",
					itemOffered: {
						"@type": "Service", 
						name: locale === 'ml' ? "റെഫ്രിജറേറ്റർ റിപ്പയർ സർവീസ് കേരളം" : "Refrigerator Repair Service Kerala",
						category: "Appliance Repair",
						description: locale === 'ml' ? "കേരളത്തിലുടനീളം പ്രൊഫഷണൽ റെഫ്രിജറേറ്റർ റിപ്പയർ സർവീസ്" : "Professional refrigerator repair service across Kerala"
					}
				}
			]
		},
		aggregateRating: {
			"@type": "AggregateRating",
			ratingValue: "4.8",
			reviewCount: "150",
			bestRating: "5",
			worstRating: "1"
		},
		review: [
			{
				"@type": "Review",
				reviewRating: {
					"@type": "Rating",
					ratingValue: "5"
				},
				author: {
					"@type": "Person",
					name: "Ravi Kumar"
				},
				reviewBody: locale === 'ml' ? "തിരുവല്ലയിലെ മികച്ച എസി റിപ്പയർ സർവീസ്. എന്റെ സാംസങ് എസി അതേദിന തന്നെ ഒറിജിനൽ പാർട്സ് ഉപയോഗിച്ച് ശരിയാക്കി." : "Excellent AC repair service in Thiruvalla. Fixed my Samsung AC same day with genuine parts."
			},
			{
				"@type": "Review", 
				reviewRating: {
					"@type": "Rating",
					ratingValue: "5"
				},
				author: {
					"@type": "Person",
					name: "Priya Nair"
				},
				reviewBody: locale === 'ml' ? "കേരളത്തിലെ മികച്ച റെഫ്രിജറേറ്റർ സർവീസ്. പ്രൊഫഷണൽ ടീം, ന്യായമായ നിരക്ക്." : "Best refrigerator service in Kerala. Professional team and reasonable prices."
			}
		],
		sameAs: [
			"https://www.facebook.com/coolwindservices",
			"https://www.instagram.com/coolwindservices", 
			"https://maps.google.com/?q=Cool+Wind+Services+Thiruvalla"
		]
	}
	
	return (
		<html lang={locale} suppressHydrationWarning>
			<head>
				<link rel="preconnect" href="https://fonts.googleapis.com"/>
				<link rel="preconnect" href="https://fonts.gstatic.com" crossOrigin="anonymous"/>
				<link href="https://fonts.googleapis.com/css2?family=Inter:wght@400;500;600;700&display=swap" rel="stylesheet"/>
				{process.env.NEXT_PUBLIC_GA_ID ? (
					<>
						<script async src={`https://www.googletagmanager.com/gtag/js?id=${process.env.NEXT_PUBLIC_GA_ID}`}></script>
						<script
							dangerouslySetInnerHTML={{
								__html: `
								window.dataLayer = window.dataLayer || [];
								function gtag(){dataLayer.push(arguments);} 
								gtag('js', new Date());
								gtag('config', '${process.env.NEXT_PUBLIC_GA_ID}');
							`,
							}}
						/>
					</>
				) : null}
				<script type="application/ld+json" dangerouslySetInnerHTML={{ __html: JSON.stringify(ld) }} />
			</head>
			<body className="min-h-screen antialiased">
				{/* Google Translate mounts client-side; hidden UI */}
				<GoogleTranslate targetLang={locale === 'ml' ? 'ml' : 'en'} />
				<Providers locale={locale} messages={messages}>
					<Header/>
					<PageTransition>
						{children}
					</PageTransition>
					<Footer/>
					<FloatingCtas/>
					<CookieConsent/>
				</Providers>
			</body>
		</html>
>>>>>>> origin/cursor/analyse-and-plan-framer-motion-animations-4568
	)
}<|MERGE_RESOLUTION|>--- conflicted
+++ resolved
@@ -5,17 +5,9 @@
 import CookieConsent from '@/components/CookieConsent'
 import Providers from '@/components/Providers'
 import enMessages from '@/data/translations/en.json'
-<<<<<<< HEAD
-<<<<<<< HEAD
-import PageTransition from '@/components/PageTransition'
-=======
-import PageTransition from '@/components/PageTransition'
->>>>>>> origin/cursor/analyse-and-plan-framer-motion-animations-4568
-=======
 import mlMessages from '@/data/translations/ml.json'
 import PageTransition from '@/components/PageTransition'
 import GoogleTranslate from '@/components/GoogleTranslate'
->>>>>>> 9c2a0ca2
 
 export async function generateMetadata({ params }: { params: Promise<{ locale: string }> }): Promise<Metadata> {
 	const { locale } = await params
@@ -129,16 +121,9 @@
 	children: React.ReactNode
 	params: Promise<{ locale: string }>
 }) {
-<<<<<<< HEAD
-	const { locale } = await params
-	const messages = (locale === 'ml' ? (mlMessages as any) : (enMessages as any))
-	
-	const enhancedLocalBusinessSchema = {
-=======
 	const locale = params.locale
 	const messages = (locale === 'ml' ? (mlMessages as any) : (enMessages as any))
 	const ld = {
->>>>>>> 9c2a0ca2
 		"@context": "https://schema.org",
 		"@type": "LocalBusiness",
 		"@id": "https://coolwindservices.com/#organization",
@@ -317,6 +302,5 @@
 				</Providers>
 			</body>
 		</html>
->>>>>>> origin/cursor/analyse-and-plan-framer-motion-animations-4568
 	)
 }