--- conflicted
+++ resolved
@@ -139,11 +139,7 @@
                   WhatsApp Us
                 </motion.a>
                 <motion.div variants={itemVariants}>
-<<<<<<< HEAD
-                  <Link href="#contact" className="btn-secondary inline-flex items-center gap-2">
-=======
                   <Link href="#contact" className="btn-secondary">
->>>>>>> 5769ebea
                   Get Quote
                   </Link>
                 </motion.div>
