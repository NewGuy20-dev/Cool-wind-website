--- conflicted
+++ resolved
@@ -164,29 +164,6 @@
       });
       
       if (ChatStateManager.hasAllRequiredFields(updatedCustomerData)) {
-<<<<<<< HEAD
-        console.log('✅ All required information collected, creating task...');
-        
-        // Create task
-        let taskResult;
-        try {
-          const taskRequest = FailedCallDetector.createTaskRequest(
-            updatedCustomerData as any,
-            updatedCustomerData.problem || collectingCallbackInfo.originalMessage,
-            'medium', // Default priority, will be assessed by AI
-            updatedCustomerData.location || 'Not specified',
-            session.messages.slice(-5) // Last 5 messages for context
-          );
-          
-          taskResult = await FailedCallDetector.createTask(taskRequest);
-        } catch (validationError: any) {
-          console.error('❌ Task creation validation failed:', validationError.message);
-          taskResult = {
-            success: false,
-            error: `Validation error: ${validationError.message}`
-          };
-        }
-=======
         const taskRequest = FailedCallDetector.createTaskRequest(
           updatedCustomerData as any,
           collectingCallbackInfo.originalMessage,
@@ -196,7 +173,6 @@
         );
         
         const taskResult = await FailedCallDetector.createTask(taskRequest);
->>>>>>> e9f6aa9d
         
         if (taskResult.success) {
           ChatStateManager.clearChatState(session.sessionId, 'collecting_callback_info');
@@ -211,21 +187,7 @@
               { text: "More Services", value: "our_services" }
             ]
           };
-<<<<<<< HEAD
-          isFailedCallResponse = true;
-        } else {
-          console.error('❌ Failed to create task:', taskResult.error);
-          response = {
-            text: "Thanks for the details. There was a technical issue on our side. Please call us at +91 85472 29991 for immediate help.",
-            quickReplies: [
-              { text: "📞 Call Now", action: "tel:+918547229991" },
-              { text: "💬 WhatsApp", action: "https://wa.me/918547229991" }
-            ]
-          };
-          isFailedCallResponse = true;
-=======
           isEnhancedResponse = true;
->>>>>>> e9f6aa9d
         }
       } else {
         const stillMissing = ChatStateManager.getStillMissingFields(updatedCustomerData);
@@ -366,29 +328,6 @@
         console.log('🔍 Legacy failed call detection triggered');
         
         if (failedCallData.missingFields.length === 0) {
-<<<<<<< HEAD
-          // All information available, create task immediately
-          console.log('✅ All information available, creating task immediately...');
-          
-          let taskResult;
-          try {
-            const taskRequest = FailedCallDetector.createTaskRequest(
-              failedCallData.customerData as any,
-              failedCallData.problemDescription!,
-              failedCallData.urgencyLevel!,
-              failedCallData.location || 'Not specified',
-              session.messages.slice(-3) // Last 3 messages for context
-            );
-            
-            taskResult = await FailedCallDetector.createTask(taskRequest);
-          } catch (validationError: any) {
-            console.error('❌ Task creation validation failed:', validationError.message);
-            taskResult = {
-              success: false,
-              error: `Validation error: ${validationError.message}`
-            };
-          }
-=======
           const taskRequest = FailedCallDetector.createTaskRequest(
             failedCallData.customerData as any,
             failedCallData.problemDescription!,
@@ -398,7 +337,6 @@
           );
           
           const taskResult = await FailedCallDetector.createTask(taskRequest);
->>>>>>> e9f6aa9d
           
           if (taskResult.success) {
             response = {
@@ -412,21 +350,7 @@
                 { text: "More Services", value: "our_services" }
               ]
             };
-<<<<<<< HEAD
-            isFailedCallResponse = true;
-          } else {
-            console.error('❌ Failed to create task:', taskResult.error);
-            response = {
-              text: "I understand you tried calling but couldn’t reach us. There was a technical issue—please call +91 85472 29991 for immediate help.",
-              quickReplies: [
-                { text: "📞 Call Now", action: "tel:+918547229991" },
-                { text: "💬 WhatsApp", action: "https://wa.me/918547229991" }
-              ]
-            };
-            isFailedCallResponse = true;
-=======
             isEnhancedResponse = true;
->>>>>>> e9f6aa9d
           }
         } else {
           ChatStateManager.setChatState(session.sessionId, 'collecting_callback_info', {
