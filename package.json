--- conflicted
+++ resolved
@@ -24,40 +24,26 @@
   "dependencies": {
     "@google/generative-ai": "^0.24.1",
     "@hookform/resolvers": "^5.2.1",
-
     "cors": "2.8.5",
     "express": "4.19.2",
-
     "@types/uuid": "^10.0.0",
-
     "framer-motion": "12.23.12",
     "helmet": "7.1.0",
     "lru-cache": "^11.1.0",
     "lucide-react": "^0.539.0",
-<<<<<<< HEAD
-    "next": "15.5.0",
-    "next-intl": "4.3.5",
+    "next": "^15.4.7",
+    "next-intl": "^4.3.4",
     "nodemailer": "^7.0.5",
     "opencv.js": "1.2.1",
     "pino": "9.4.0",
     "prom-client": "15.1.3",
     "puppeteer-firefox": "0.5.1",
-    "react": "19.1.1",
-    "react-dom": "19.1.1",
-=======
-    "next": "^15.4.7",
-    "next-intl": "^4.3.4",
-    "nodemailer": "^7.0.5",
     "react": "^19.1.1",
     "react-dom": "^19.1.1",
->>>>>>> 9c2a0ca2
     "react-hook-form": "^7.62.0",
     "sharp": "0.34.3",
-
     "ws": "8.18.0",
-=======
     "uuid": "^11.1.0",
-
     "zod": "^4.0.17"
   },
   "devDependencies": {
@@ -70,13 +56,8 @@
     "@types/react-dom": "19.1.7",
     "@types/ws": "8.5.12",
     "autoprefixer": "^10.4.21",
-<<<<<<< HEAD
-    "eslint": "9.33.0",
-    "eslint-config-next": "15.5.0",
-=======
     "eslint": "^8.57.0",
     "eslint-config-next": "^15.4.7",
->>>>>>> 9c2a0ca2
     "postcss": "^8.5.6",
     "puppeteer": "^24.16.2",
     "tailwindcss": "^3.4.16",
